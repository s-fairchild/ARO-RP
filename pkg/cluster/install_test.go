package cluster

// Copyright (c) Microsoft Corporation.
// Licensed under the Apache License 2.0.

import (
	"context"
	"errors"
	"strings"
	"testing"

	mgmtfeatures "github.com/Azure/azure-sdk-for-go/services/resources/mgmt/2019-07-01/features"
	"github.com/Azure/go-autorest/autorest"
	"github.com/Azure/go-autorest/autorest/azure"
	"github.com/golang/mock/gomock"
	"github.com/onsi/gomega"
	"github.com/onsi/gomega/types"
	configv1 "github.com/openshift/api/config/v1"
	operatorv1 "github.com/openshift/api/operator/v1"
	"github.com/openshift/client-go/config/clientset/versioned/fake"
	fakeoperatorv1 "github.com/openshift/client-go/operator/clientset/versioned/fake"
	"github.com/sirupsen/logrus"
	metav1 "k8s.io/apimachinery/pkg/apis/meta/v1"
	"k8s.io/apimachinery/pkg/util/wait"

	"github.com/Azure/ARO-RP/pkg/api"
	"github.com/Azure/ARO-RP/pkg/util/arm"
	mock_features "github.com/Azure/ARO-RP/pkg/util/mocks/azureclient/mgmt/features"
	"github.com/Azure/ARO-RP/pkg/util/steps"
	"github.com/Azure/ARO-RP/pkg/util/version"
<<<<<<< HEAD
	testdatabase "github.com/Azure/ARO-RP/test/database"
	test_log "github.com/Azure/ARO-RP/test/util/log"
=======
	testlog "github.com/Azure/ARO-RP/test/util/log"
>>>>>>> 750a7041
)

func failingFunc(context.Context) error { return errors.New("oh no!") }

var clusterOperators = &configv1.ClusterOperator{
	ObjectMeta: metav1.ObjectMeta{
		Name: "console",
	},
	Status: configv1.ClusterOperatorStatus{
		Versions: []configv1.OperandVersion{
			{
				Name:    "operator",
				Version: "4.3.0",
			},
			{
				Name:    "operator-good",
				Version: "4.3.1",
			},
		},
	},
}

var clusterVersion = &configv1.ClusterVersion{
	ObjectMeta: metav1.ObjectMeta{
		Name: "version",
	},
	Status: configv1.ClusterVersionStatus{
		Desired: configv1.Update{
			Version: "1.2.3",
		},
	},
}

var ingressControllers = &operatorv1.IngressController{
	ObjectMeta: metav1.ObjectMeta{
		Namespace: "openshift-ingress-operator",
	},
	Spec: operatorv1.IngressControllerSpec{
		Domain: "aroapp.io",
	},
}

func TestStepRunnerWithInstaller(t *testing.T) {
	ctx := context.Background()

	for _, tt := range []struct {
		name        string
		steps       []steps.Step
		wantEntries []map[string]types.GomegaMatcher
		wantErr     string
		configcli   *fake.Clientset
		operatorcli *fakeoperatorv1.Clientset
	}{
		{
			name: "Failed step run will log cluster version, cluster operator status, and ingress information if available",
			steps: []steps.Step{
				steps.Action(failingFunc),
			},
			wantErr: "oh no!",
			wantEntries: []map[string]types.GomegaMatcher{
				{
					"level": gomega.Equal(logrus.InfoLevel),
					"msg":   gomega.Equal(`running step [Action github.com/Azure/ARO-RP/pkg/cluster.failingFunc]`),
				},
				{
					"level": gomega.Equal(logrus.ErrorLevel),
					"msg":   gomega.Equal("step [Action github.com/Azure/ARO-RP/pkg/cluster.failingFunc] encountered error: oh no!"),
				},
				{
					"level": gomega.Equal(logrus.InfoLevel),
					"msg":   gomega.MatchRegexp(`github.com/Azure/ARO-RP/pkg/cluster.\(\*manager\).logClusterVersion\-fm: {.*"version":"1.2.3".*}`),
				},
				{
					"level": gomega.Equal(logrus.InfoLevel),
					"msg":   gomega.MatchRegexp(`github.com/Azure/ARO-RP/pkg/cluster.\(\*manager\).logClusterOperators\-fm: {.*"versions":\[{"name":"operator","version":"4.3.0"},{"name":"operator\-good","version":"4.3.1"}\].*}`),
				},
				{
					"level": gomega.Equal(logrus.InfoLevel),
					"msg":   gomega.MatchRegexp(`github.com/Azure/ARO-RP/pkg/cluster.\(\*manager\).logIngressControllers\-fm: {.*"items":\[{.*"domain":"aroapp.io"}.*\]}`),
				},
			},
			configcli:   fake.NewSimpleClientset(clusterVersion, clusterOperators),
			operatorcli: fakeoperatorv1.NewSimpleClientset(ingressControllers),
		},
		{
			name: "Failed step run will not crash if it cannot get the clusterversions, clusteroperators, ingresscontrollers",
			steps: []steps.Step{
				steps.Action(failingFunc),
			},
			wantErr: "oh no!",
			wantEntries: []map[string]types.GomegaMatcher{
				{
					"level": gomega.Equal(logrus.InfoLevel),
					"msg":   gomega.Equal(`running step [Action github.com/Azure/ARO-RP/pkg/cluster.failingFunc]`),
				},
				{
					"level": gomega.Equal(logrus.ErrorLevel),
					"msg":   gomega.Equal("step [Action github.com/Azure/ARO-RP/pkg/cluster.failingFunc] encountered error: oh no!"),
				},
				{
					"level": gomega.Equal(logrus.ErrorLevel),
					"msg":   gomega.Equal(`clusterversions.config.openshift.io "version" not found`),
				},
				{
					"level": gomega.Equal(logrus.InfoLevel),
					"msg":   gomega.Equal(`github.com/Azure/ARO-RP/pkg/cluster.(*manager).logClusterOperators-fm: {"metadata":{},"items":null}`),
				},
				{
					"level": gomega.Equal(logrus.InfoLevel),
					"msg":   gomega.Equal(`github.com/Azure/ARO-RP/pkg/cluster.(*manager).logIngressControllers-fm: {"metadata":{},"items":null}`),
				},
			},
			configcli:   fake.NewSimpleClientset(),
			operatorcli: fakeoperatorv1.NewSimpleClientset(),
		},
	} {
		t.Run(tt.name, func(t *testing.T) {
			h, log := testlog.New()
			m := &manager{
				log:         log,
				configcli:   tt.configcli,
				operatorcli: tt.operatorcli,
			}

			err := m.runSteps(ctx, tt.steps)
			if err != nil && err.Error() != tt.wantErr ||
				err == nil && tt.wantErr != "" {
				t.Error(err)
			}

			err = testlog.AssertLoggingOutput(h, tt.wantEntries)
			if err != nil {
				t.Error(err)
			}
		})
	}
}

func TestDeployARMTemplate(t *testing.T) {
	ctx := context.Background()

	resourceGroup := "fakeResourceGroup"

	armTemplate := &arm.Template{}
	params := map[string]interface{}{}

	deployment := mgmtfeatures.Deployment{
		Properties: &mgmtfeatures.DeploymentProperties{
			Template:   armTemplate,
			Parameters: params,
			Mode:       mgmtfeatures.Incremental,
		},
	}

	activeErr := autorest.NewErrorWithError(azure.RequestError{
		ServiceError: &azure.ServiceError{Code: "DeploymentActive"},
	}, "", "", nil, "")

	for _, tt := range []struct {
		name    string
		mocks   func(*mock_features.MockDeploymentsClient)
		wantErr string
	}{
		{
			name: "Deployment successful with no errors",
			mocks: func(dc *mock_features.MockDeploymentsClient) {
				dc.EXPECT().
					CreateOrUpdateAndWait(ctx, resourceGroup, deploymentName, deployment).
					Return(nil)
			},
		},
		{
			name: "Deployment active error, then wait successfully",
			mocks: func(dc *mock_features.MockDeploymentsClient) {
				dc.EXPECT().
					CreateOrUpdateAndWait(ctx, resourceGroup, deploymentName, deployment).
					Return(activeErr)
				dc.EXPECT().
					Wait(ctx, resourceGroup, deploymentName).
					Return(nil)
			},
		},
		{
			name: "Deployment active error, then timeout",
			mocks: func(dc *mock_features.MockDeploymentsClient) {
				dc.EXPECT().
					CreateOrUpdateAndWait(ctx, resourceGroup, deploymentName, deployment).
					Return(activeErr)
				dc.EXPECT().
					Wait(ctx, resourceGroup, deploymentName).
					Return(wait.ErrWaitTimeout)
			},
			wantErr: "timed out waiting for the condition",
		},
		{
			name: "DetailedError which should be returned to user",
			mocks: func(dc *mock_features.MockDeploymentsClient) {
				dc.EXPECT().
					CreateOrUpdateAndWait(ctx, resourceGroup, deploymentName, deployment).
					Return(autorest.DetailedError{
						Original: &azure.ServiceError{
							Code: "AccountIsDisabled",
						},
					})
			},
			wantErr: `400: DeploymentFailed: : Deployment failed. Details: : : {"code":"AccountIsDisabled","message":"","target":null,"details":null,"innererror":null,"additionalInfo":null}`,
		},
		{
			name: "ServiceError which should be returned to user",
			mocks: func(dc *mock_features.MockDeploymentsClient) {
				dc.EXPECT().
					CreateOrUpdateAndWait(ctx, resourceGroup, deploymentName, deployment).
					Return(&azure.ServiceError{
						Code: "AccountIsDisabled",
					})
			},
			wantErr: `400: DeploymentFailed: : Deployment failed. Details: : : {"code":"AccountIsDisabled","message":"","target":null,"details":null,"innererror":null,"additionalInfo":null}`,
		},
	} {
		t.Run(tt.name, func(t *testing.T) {
			controller := gomock.NewController(t)
			defer controller.Finish()

			deploymentsClient := mock_features.NewMockDeploymentsClient(controller)
			tt.mocks(deploymentsClient)

			m := &manager{
				log:         logrus.NewEntry(logrus.StandardLogger()),
				deployments: deploymentsClient,
			}

			err := m.deployARMTemplate(ctx, resourceGroup, "test", armTemplate, params)

			if err != nil && err.Error() != tt.wantErr ||
				err == nil && tt.wantErr != "" {
				t.Error(err)
			}
		})
	}
}

func TestAddResourceProviderVersion(t *testing.T) {
	ctx := context.Background()
	key := "/subscriptions/00000000-0000-0000-0000-000000000000/resourcegroups/resourceGroup/providers/Microsoft.RedHatOpenShift/openShiftClusters/resourceName1"

	openShiftClustersDatabase, _, uuid := testdatabase.NewFakeOpenShiftClusters()

	clusterdoc := &api.OpenShiftClusterDocument{
		Key: strings.ToLower(key),
		OpenShiftCluster: &api.OpenShiftCluster{
			ID:         key,
			Properties: api.OpenShiftClusterProperties{},
		},
		LeaseOwner:   uuid,
		LeaseExpires: 99999999999999,
	}

	fixture := testdatabase.NewFixture().WithOpenShiftClusters(openShiftClustersDatabase)
	fixture.AddOpenShiftClusterDocument(clusterdoc)
	err := fixture.Create()
	if err != nil {
		t.Fatal(err)
	}

<<<<<<< HEAD
	i := &manager{
=======
	openshiftClusters := mock_database.NewMockOpenShiftClusters(controller)
	openshiftClusters.EXPECT().
		PatchWithLease(gomock.Any(), clusterdoc.Key, gomock.Any()).
		DoAndReturn(func(ctx context.Context, key string, f func(doc *api.OpenShiftClusterDocument) error) (*api.OpenShiftClusterDocument, error) {
			// Load what the database would have right now
			docFromDatabase := &api.OpenShiftClusterDocument{}
			err := json.Unmarshal(databaseDoc, &docFromDatabase)
			if err != nil {
				t.Error(err)
				return nil, err
			}

			err = f(docFromDatabase)
			if err != nil {
				t.Error("PatchWithLease failed")
				return nil, err
			}

			// Save what would be stored in the db
			databaseDoc, err = json.Marshal(docFromDatabase)
			if err != nil {
				t.Error(err)
				return nil, err
			}

			return docFromDatabase, err
		})

	m := &manager{
>>>>>>> 750a7041
		doc: clusterdoc,
		db:  openShiftClustersDatabase,
	}
	err = m.addResourceProviderVersion(ctx)
	if err != nil {
		t.Error(err)
	}

	// Check it was set to the correct value in the database
	updatedClusterDoc, err := openShiftClustersDatabase.Get(ctx, strings.ToLower(key))
	if err != nil {
		t.Fatal(err)
	}
	if updatedClusterDoc.OpenShiftCluster.Properties.ProvisionedBy != version.GitCommit {
		t.Error("version was not added")
	}
}<|MERGE_RESOLUTION|>--- conflicted
+++ resolved
@@ -28,12 +28,8 @@
 	mock_features "github.com/Azure/ARO-RP/pkg/util/mocks/azureclient/mgmt/features"
 	"github.com/Azure/ARO-RP/pkg/util/steps"
 	"github.com/Azure/ARO-RP/pkg/util/version"
-<<<<<<< HEAD
 	testdatabase "github.com/Azure/ARO-RP/test/database"
-	test_log "github.com/Azure/ARO-RP/test/util/log"
-=======
 	testlog "github.com/Azure/ARO-RP/test/util/log"
->>>>>>> 750a7041
 )
 
 func failingFunc(context.Context) error { return errors.New("oh no!") }
@@ -279,62 +275,32 @@
 	ctx := context.Background()
 	key := "/subscriptions/00000000-0000-0000-0000-000000000000/resourcegroups/resourceGroup/providers/Microsoft.RedHatOpenShift/openShiftClusters/resourceName1"
 
-	openShiftClustersDatabase, _, uuid := testdatabase.NewFakeOpenShiftClusters()
-
-	clusterdoc := &api.OpenShiftClusterDocument{
+	openShiftClustersDatabase, _ := testdatabase.NewFakeOpenShiftClusters()
+	fixture := testdatabase.NewFixture().WithOpenShiftClusters(openShiftClustersDatabase)
+	fixture.AddOpenShiftClusterDocument(&api.OpenShiftClusterDocument{
 		Key: strings.ToLower(key),
 		OpenShiftCluster: &api.OpenShiftCluster{
-			ID:         key,
-			Properties: api.OpenShiftClusterProperties{},
-		},
-		LeaseOwner:   uuid,
-		LeaseExpires: 99999999999999,
-	}
-
-	fixture := testdatabase.NewFixture().WithOpenShiftClusters(openShiftClustersDatabase)
-	fixture.AddOpenShiftClusterDocument(clusterdoc)
+			ID: key,
+			Properties: api.OpenShiftClusterProperties{
+				ProvisioningState: api.ProvisioningStateCreating,
+			},
+		},
+	})
 	err := fixture.Create()
 	if err != nil {
 		t.Fatal(err)
 	}
 
-<<<<<<< HEAD
+	clusterdoc, err := openShiftClustersDatabase.Dequeue(ctx)
+	if err != nil {
+		t.Fatal(err)
+	}
+
 	i := &manager{
-=======
-	openshiftClusters := mock_database.NewMockOpenShiftClusters(controller)
-	openshiftClusters.EXPECT().
-		PatchWithLease(gomock.Any(), clusterdoc.Key, gomock.Any()).
-		DoAndReturn(func(ctx context.Context, key string, f func(doc *api.OpenShiftClusterDocument) error) (*api.OpenShiftClusterDocument, error) {
-			// Load what the database would have right now
-			docFromDatabase := &api.OpenShiftClusterDocument{}
-			err := json.Unmarshal(databaseDoc, &docFromDatabase)
-			if err != nil {
-				t.Error(err)
-				return nil, err
-			}
-
-			err = f(docFromDatabase)
-			if err != nil {
-				t.Error("PatchWithLease failed")
-				return nil, err
-			}
-
-			// Save what would be stored in the db
-			databaseDoc, err = json.Marshal(docFromDatabase)
-			if err != nil {
-				t.Error(err)
-				return nil, err
-			}
-
-			return docFromDatabase, err
-		})
-
-	m := &manager{
->>>>>>> 750a7041
 		doc: clusterdoc,
 		db:  openShiftClustersDatabase,
 	}
-	err = m.addResourceProviderVersion(ctx)
+	err = i.addResourceProviderVersion(ctx)
 	if err != nil {
 		t.Error(err)
 	}
