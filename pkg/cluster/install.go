package cluster

// Copyright (c) Microsoft Corporation.
// Licensed under the Apache License 2.0.

import (
	"context"
	"fmt"
	"time"

	configclient "github.com/openshift/client-go/config/clientset/versioned"
	imageregistryclient "github.com/openshift/client-go/imageregistry/clientset/versioned"
	machineclient "github.com/openshift/client-go/machine/clientset/versioned"
	operatorclient "github.com/openshift/client-go/operator/clientset/versioned"
	samplesclient "github.com/openshift/client-go/samples/clientset/versioned"
	securityclient "github.com/openshift/client-go/security/clientset/versioned"
	mcoclient "github.com/openshift/machine-config-operator/pkg/generated/clientset/versioned"
	extensionsclient "k8s.io/apiextensions-apiserver/pkg/client/clientset/clientset"
	"k8s.io/client-go/kubernetes"

	"github.com/Azure/ARO-RP/pkg/api"
	"github.com/Azure/ARO-RP/pkg/hive"
	"github.com/Azure/ARO-RP/pkg/installer"
	aroclient "github.com/Azure/ARO-RP/pkg/operator/clientset/versioned"
	"github.com/Azure/ARO-RP/pkg/operator/deploy"
	"github.com/Azure/ARO-RP/pkg/util/restconfig"
	"github.com/Azure/ARO-RP/pkg/util/steps"
	"github.com/Azure/ARO-RP/pkg/util/version"
)

// AdminUpdate performs an admin update of an ARO cluster
func (m *manager) AdminUpdate(ctx context.Context) error {
	toRun := m.adminUpdate()
	return m.runSteps(ctx, toRun, false)
}

func (m *manager) adminUpdate() []steps.Step {
	task := m.doc.OpenShiftCluster.Properties.MaintenanceTask
	isEverything := task == api.MaintenanceTaskEverything || task == ""
	isOperator := task == api.MaintenanceTaskOperator

	// Generic fix-up or setup actions that are fairly safe to always take, and
	// don't require a running cluster
	toRun := []steps.Step{
		steps.Action(m.initializeKubernetesClients), // must be first
		steps.Action(m.ensureBillingRecord),         // belt and braces
		steps.Action(m.ensureDefaults),
		steps.Action(m.fixupClusterSPObjectID),
		steps.Action(m.fixInfraID), // Old clusters lacks infraID in the database. Which makes code prone to errors.
	}

	if isEverything {
		toRun = append(toRun,
			steps.AuthorizationRefreshingAction(m.fpAuthorizer, steps.Action(m.ensureResourceGroup)), // re-create RP RBAC if needed after tenant migration
			steps.Action(m.createOrUpdateDenyAssignment),
			steps.AuthorizationRefreshingAction(m.fpAuthorizer, steps.Action(m.enableServiceEndpoints)),
			steps.Action(m.populateRegistryStorageAccountName), // must go before migrateStorageAccounts
			steps.Action(m.migrateStorageAccounts),
			steps.Action(m.fixSSH),
			steps.Action(m.populateDatabaseIntIP),
			//steps.Action(m.removePrivateDNSZone), // TODO(mj): re-enable once we communicate this out
		)
	}

	// Make sure the VMs are switched on and we have an APIServer
	toRun = append(toRun,
		steps.Action(m.startVMs),
		steps.Condition(m.apiServersReady, 30*time.Minute, true),
	)

	// Requires Kubernetes clients
	if isEverything {
		toRun = append(toRun,
			steps.Action(m.fixSREKubeconfig),
			steps.Action(m.fixUserAdminKubeconfig),
			steps.Action(m.createOrUpdateRouterIPFromCluster),
			steps.Action(m.fixMCSCert),
			steps.Action(m.fixMCSUserData),
			steps.Action(m.ensureGatewayUpgrade),
			steps.Action(m.configureAPIServerCertificate),
			steps.Action(m.configureIngressCertificate),
			steps.Action(m.populateRegistryStorageAccountName),
			steps.Action(m.ensureMTUSize),
		)
	}

	// Update the ARO Operator
	if isEverything || isOperator {
		toRun = append(toRun,
			steps.Action(m.initializeOperatorDeployer), // depends on kube clients
			steps.Action(m.ensureAROOperator),
			steps.Condition(m.aroDeploymentReady, 20*time.Minute, true),
		)
	}

	// We don't run this on an operator-only deploy as PUCM scripts then cannot
	// determine if the cluster has been fully admin-updated
	if isEverything {
		toRun = append(toRun,
			steps.Action(m.updateProvisionedBy), // Run this last so we capture the resource provider only once the upgrade has been fully performed
		)
	}

	return toRun
}

func (m *manager) Update(ctx context.Context) error {
	steps := []steps.Step{
		steps.AuthorizationRefreshingAction(m.fpAuthorizer, steps.Action(m.validateResources)),
		steps.Action(m.initializeKubernetesClients), // All init steps are first
		steps.Action(m.initializeOperatorDeployer),  // depends on kube clients
		steps.Action(m.initializeClusterSPClients),
		steps.Action(m.clusterSPObjectID),
		// credentials rotation flow steps
		steps.Action(m.createOrUpdateClusterServicePrincipalRBAC),
		steps.Action(m.createOrUpdateDenyAssignment),
		steps.Action(m.updateOpenShiftSecret),
		steps.Action(m.updateAROSecret),
	}

	return m.runSteps(ctx, steps, false)
}

// callInstaller initialises and calls the Installer code. This will later be replaced with a call into Hive.
func (m *manager) callInstaller(ctx context.Context) error {
	i := installer.NewInstaller(m.log, m.env, m.doc.ID, m.doc.OpenShiftCluster, m.subscriptionDoc.Subscription, m.fpAuthorizer, m.deployments, m.graph)
	return i.Install(ctx)
}

// Install installs an ARO cluster
func (m *manager) Install(ctx context.Context) error {
	var (
		workloadCluster *hive.WorkloadCluster
	)

	steps := map[api.InstallPhase][]steps.Step{
		api.InstallPhaseBootstrap: {
			steps.AuthorizationRefreshingAction(m.fpAuthorizer, steps.Action(m.validateResources), "validate_resources"),
			steps.Action(m.ensureACRToken, "ensure_acr_token"),
			steps.Action(m.ensureInfraID, "ensure_infra_id"),
			steps.Action(m.ensureSSHKey, "ensure_infra_id"),
			steps.Action(m.ensureStorageSuffix, "ensure_storage_suffix"),
			steps.Action(m.populateMTUSize, "populate_mtu_size"),

			steps.Action(m.createDNS, "create_dns"),
			steps.Action(m.initializeClusterSPClients, "initialize_cluster_sp_clients"), // must run before clusterSPObjectID
			steps.Action(m.clusterSPObjectID, "cluster_sp_objectid"),
			steps.AuthorizationRefreshingAction(m.fpAuthorizer, steps.Action(m.ensureResourceGroup), "ensure_resource_group"),
			steps.AuthorizationRefreshingAction(m.fpAuthorizer, steps.Action(m.enableServiceEndpoints), "enable_service_endpoints"),
			steps.AuthorizationRefreshingAction(m.fpAuthorizer, steps.Action(m.setMasterSubnetPolicies), "set_master_subnet_policies"),
			steps.AuthorizationRefreshingAction(m.fpAuthorizer, steps.Action(m.deployStorageTemplate), "deploy_storage_template"),
			steps.AuthorizationRefreshingAction(m.fpAuthorizer, steps.Action(m.attachNSGs), "attach_nsgs"),
			steps.AuthorizationRefreshingAction(m.fpAuthorizer, steps.Action(m.updateAPIIPEarly), "update_api_ip_early"),
			steps.AuthorizationRefreshingAction(m.fpAuthorizer, steps.Action(m.createOrUpdateRouterIPEarly), "create_or_update_router_ip_early"),
			steps.AuthorizationRefreshingAction(m.fpAuthorizer, steps.Action(m.ensureGatewayCreate), "ensure_gateway_create"),
			steps.Action(m.createAPIServerPrivateEndpoint, "create_api_server_private_endpoint"),
			steps.Action(m.createCertificates, "create_certificates"),

			// Run installer. For M5/M6 we will persist the graph inside the
			// installer code since it's easier, but in the future, this data
			// should be collected from Hive's outputs where needed.
			steps.Action(m.callInstaller, "call_installer"),

			steps.AuthorizationRefreshingAction(m.fpAuthorizer, steps.Action(m.generateKubeconfigs), "generate_kubeconfigs"),
			steps.Action(m.ensureBillingRecord, "ensure_billing_record"),
			steps.Action(m.initializeKubernetesClients, "initialize_kubernetes_clients"),
			steps.Action(m.initializeOperatorDeployer, "initialize_operator_deployer"), // depends on kube clients
			steps.Condition(m.apiServersReady, 30*time.Minute, true, "init_phase_check_api_server_condition"),
			steps.Action(m.ensureAROOperator, "ensure_aro_operator"),
			steps.Action(m.incrInstallPhase, "incr_install_phase"),
		},
		api.InstallPhaseRemoveBootstrap: {
<<<<<<< HEAD
			steps.Action(m.initializeKubernetesClients, "initialize_kubernetes_clients"),
			steps.Action(m.initializeOperatorDeployer, "initialize_operator_deployer"), // depends on kube clients
			steps.Action(m.removeBootstrap, "remove_bootstrap"),
			steps.Action(m.removeBootstrapIgnition, "remove_bootstrap_ignition"),
			steps.Action(m.configureAPIServerCertificate, "configure_api_server_certificate"),
			steps.Condition(m.apiServersReady, 30*time.Minute, true, "finishing_phase_check_api_server_condition"),
			steps.Condition(m.minimumWorkerNodesReady, 30*time.Minute, true, "check_minimum_worker_nodes"),
			steps.Condition(m.operatorConsoleExists, 30*time.Minute, true, "check_operator_console"),
			steps.Action(m.updateConsoleBranding, "update_console_branding"),
			steps.Condition(m.operatorConsoleReady, 20*time.Minute, true, "check_operator_console"),
			steps.Condition(m.clusterVersionReady, 30*time.Minute, true, "check_cluster_version"),
			steps.Condition(m.aroDeploymentReady, 20*time.Minute, true, "check_aro_deployment"),
			steps.Action(m.disableUpdates, "disable_updates"),
			steps.Action(m.disableSamples, "disable_samples"),
			steps.Action(m.disableOperatorHubSources, "disable_operator_hub_sources"),
			steps.Action(m.updateClusterData, "update_cluster_data"),
			steps.Action(m.configureIngressCertificate, "configure_ingress_certificate"),
			steps.Condition(m.ingressControllerReady, 30*time.Minute, true, "check_ingress_controller"),
			steps.Action(m.configureDefaultStorageClass, "configure_default_storage_class"),
			steps.Action(m.finishInstallation, "finish_installation"),
=======
			steps.Action(m.initializeKubernetesClients),
			steps.Action(m.initializeOperatorDeployer), // depends on kube clients
			steps.Action(m.removeBootstrap),
			steps.Action(m.removeBootstrapIgnition),
			steps.Action(m.configureAPIServerCertificate),
			steps.Condition(m.apiServersReady, 30*time.Minute, true),
			steps.Condition(m.minimumWorkerNodesReady, 30*time.Minute, true),
			steps.Condition(m.operatorConsoleExists, 30*time.Minute, true),
			steps.Action(m.updateConsoleBranding),
			steps.Condition(m.operatorConsoleReady, 20*time.Minute, true),
			steps.Condition(m.clusterVersionReady, 30*time.Minute, true),
			steps.Condition(m.aroDeploymentReady, 20*time.Minute, true),
			steps.Action(m.disableUpdates),
			steps.Action(m.disableSamples),
			steps.Action(m.disableOperatorHubSources),
			steps.Action(m.updateClusterData),
			steps.Action(m.configureIngressCertificate),
			steps.Condition(m.ingressControllerReady, 30*time.Minute, true),
			steps.Action(m.configureDefaultStorageClass),
			steps.Action(func(ctx context.Context) error {
				var err error
				workloadCluster, err = m.collectDataForHive(ctx)
				if err != nil {
					m.hiveClusterManager = nil
					m.log.Infof("collectDataForHive: %s", err)
				}
				return nil // don't fail because of hive
			}),
			steps.Action(func(ctx context.Context) error {
				err := m.registerWithHive(ctx, workloadCluster)
				if err != nil {
					m.hiveClusterManager = nil
					m.log.Infof("registerWithHive: %s", err)
				}
				return nil // don't fail because of hive
			}),
			steps.Condition(m.verifyRegistration, 2*time.Minute, false), // don't fail because of hive

			steps.Action(m.finishInstallation),
>>>>>>> cecb6a03
		},
	}

	err := m.startInstallation(ctx)
	if err != nil {
		return err
	}

	if steps[m.doc.OpenShiftCluster.Properties.Install.Phase] == nil {
		return fmt.Errorf("unrecognised phase %s", m.doc.OpenShiftCluster.Properties.Install.Phase)
	}
	m.log.Printf("starting phase %s", m.doc.OpenShiftCluster.Properties.Install.Phase)
	return m.runSteps(ctx, steps[m.doc.OpenShiftCluster.Properties.Install.Phase], false)
}

func (m *manager) runSteps(ctx context.Context, s []steps.Step, metricsDryrun bool) error {
	stepsTimeRun, err := steps.Run(ctx, m.log, 10*time.Second, s, metricsDryrun)
	if err != nil {
		m.gatherFailureLogs(ctx)
	} else {
		var totalInstallTime int64
		for topic, duration := range stepsTimeRun {
			m.metricsEmitter.EmitGauge(fmt.Sprintf("backend.openshiftcluster.installtime.%s", topic), duration, nil)
			totalInstallTime += duration
		}
		m.metricsEmitter.EmitGauge("backend.openshiftcluster.installtime.total", totalInstallTime, nil)

	}
	return err
}

func (m *manager) startInstallation(ctx context.Context) error {
	var err error
	m.doc, err = m.db.PatchWithLease(ctx, m.doc.Key, func(doc *api.OpenShiftClusterDocument) error {
		if doc.OpenShiftCluster.Properties.Install == nil {
			// set the install time which is used for the SAS token with which
			// the bootstrap node retrieves its ignition payload
			doc.OpenShiftCluster.Properties.Install = &api.Install{
				Now: time.Now().UTC(),
			}
		}
		return nil
	})
	return err
}

func (m *manager) incrInstallPhase(ctx context.Context) error {
	var err error
	m.doc, err = m.db.PatchWithLease(ctx, m.doc.Key, func(doc *api.OpenShiftClusterDocument) error {
		doc.OpenShiftCluster.Properties.Install.Phase++
		return nil
	})
	return err
}

func (m *manager) finishInstallation(ctx context.Context) error {
	var err error
	m.doc, err = m.db.PatchWithLease(ctx, m.doc.Key, func(doc *api.OpenShiftClusterDocument) error {
		doc.OpenShiftCluster.Properties.Install = nil
		return nil
	})
	return err
}

// initializeKubernetesClients initializes clients which are used
// once the cluster is up later on in the install process.
func (m *manager) initializeKubernetesClients(ctx context.Context) error {
	restConfig, err := restconfig.RestConfig(m.env, m.doc.OpenShiftCluster)
	if err != nil {
		return err
	}

	m.kubernetescli, err = kubernetes.NewForConfig(restConfig)
	if err != nil {
		return err
	}

	m.extensionscli, err = extensionsclient.NewForConfig(restConfig)
	if err != nil {
		return err
	}

	m.maocli, err = machineclient.NewForConfig(restConfig)
	if err != nil {
		return err
	}

	m.mcocli, err = mcoclient.NewForConfig(restConfig)
	if err != nil {
		return err
	}

	m.operatorcli, err = operatorclient.NewForConfig(restConfig)
	if err != nil {
		return err
	}

	m.securitycli, err = securityclient.NewForConfig(restConfig)
	if err != nil {
		return err
	}

	m.samplescli, err = samplesclient.NewForConfig(restConfig)
	if err != nil {
		return err
	}

	m.arocli, err = aroclient.NewForConfig(restConfig)
	if err != nil {
		return err
	}

	m.configcli, err = configclient.NewForConfig(restConfig)
	if err != nil {
		return err
	}

	m.imageregistrycli, err = imageregistryclient.NewForConfig(restConfig)
	return err
}

// initializeKubernetesClients initializes clients which are used
// once the cluster is up later on in the install process.
func (m *manager) initializeOperatorDeployer(ctx context.Context) (err error) {
	m.aroOperatorDeployer, err = deploy.New(m.log, m.env, m.doc.OpenShiftCluster, m.arocli, m.extensionscli, m.kubernetescli)
	return
}

// updateProvisionedBy sets the deploying resource provider version in
// the cluster document for deployment-tracking purposes.
func (m *manager) updateProvisionedBy(ctx context.Context) error {
	var err error
	m.doc, err = m.db.PatchWithLease(ctx, m.doc.Key, func(doc *api.OpenShiftClusterDocument) error {
		doc.OpenShiftCluster.Properties.ProvisionedBy = version.GitCommit
		return nil
	})
	return err
}<|MERGE_RESOLUTION|>--- conflicted
+++ resolved
@@ -170,7 +170,6 @@
 			steps.Action(m.incrInstallPhase, "incr_install_phase"),
 		},
 		api.InstallPhaseRemoveBootstrap: {
-<<<<<<< HEAD
 			steps.Action(m.initializeKubernetesClients, "initialize_kubernetes_clients"),
 			steps.Action(m.initializeOperatorDeployer, "initialize_operator_deployer"), // depends on kube clients
 			steps.Action(m.removeBootstrap, "remove_bootstrap"),
@@ -190,27 +189,6 @@
 			steps.Action(m.configureIngressCertificate, "configure_ingress_certificate"),
 			steps.Condition(m.ingressControllerReady, 30*time.Minute, true, "check_ingress_controller"),
 			steps.Action(m.configureDefaultStorageClass, "configure_default_storage_class"),
-			steps.Action(m.finishInstallation, "finish_installation"),
-=======
-			steps.Action(m.initializeKubernetesClients),
-			steps.Action(m.initializeOperatorDeployer), // depends on kube clients
-			steps.Action(m.removeBootstrap),
-			steps.Action(m.removeBootstrapIgnition),
-			steps.Action(m.configureAPIServerCertificate),
-			steps.Condition(m.apiServersReady, 30*time.Minute, true),
-			steps.Condition(m.minimumWorkerNodesReady, 30*time.Minute, true),
-			steps.Condition(m.operatorConsoleExists, 30*time.Minute, true),
-			steps.Action(m.updateConsoleBranding),
-			steps.Condition(m.operatorConsoleReady, 20*time.Minute, true),
-			steps.Condition(m.clusterVersionReady, 30*time.Minute, true),
-			steps.Condition(m.aroDeploymentReady, 20*time.Minute, true),
-			steps.Action(m.disableUpdates),
-			steps.Action(m.disableSamples),
-			steps.Action(m.disableOperatorHubSources),
-			steps.Action(m.updateClusterData),
-			steps.Action(m.configureIngressCertificate),
-			steps.Condition(m.ingressControllerReady, 30*time.Minute, true),
-			steps.Action(m.configureDefaultStorageClass),
 			steps.Action(func(ctx context.Context) error {
 				var err error
 				workloadCluster, err = m.collectDataForHive(ctx)
@@ -219,7 +197,7 @@
 					m.log.Infof("collectDataForHive: %s", err)
 				}
 				return nil // don't fail because of hive
-			}),
+			}, "collect_data_for_hive"),
 			steps.Action(func(ctx context.Context) error {
 				err := m.registerWithHive(ctx, workloadCluster)
 				if err != nil {
@@ -227,11 +205,9 @@
 					m.log.Infof("registerWithHive: %s", err)
 				}
 				return nil // don't fail because of hive
-			}),
-			steps.Condition(m.verifyRegistration, 2*time.Minute, false), // don't fail because of hive
-
-			steps.Action(m.finishInstallation),
->>>>>>> cecb6a03
+			}, "register_with_hive"),
+			steps.Condition(m.verifyRegistration, 2*time.Minute, false, "check_hive_registration"),
+			steps.Action(m.finishInstallation, "finish_installation"),
 		},
 	}
 
